--- conflicted
+++ resolved
@@ -71,12 +71,3 @@
 #
 use Rack::Session::Cookie
 use Rack::Flash
-<<<<<<< HEAD
-
-configure do
-  Log = Logger.new("enigma.log")
-  Log.level  = Logger::INFO
-  Log.info("Logging started...")
-end
-=======
->>>>>>> 9afe5cf8
