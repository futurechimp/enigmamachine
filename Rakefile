require 'rubygems'
require 'rake'

begin
  require 'jeweler'
  Jeweler::Tasks.new do |gem|
    gem.name = "enigmamachine"
    gem.summary = %Q{A RESTful video encoder.}
    gem.description = %Q{A RESTful video encoder which you can use as either a front-end to ffmpeg or headless on a server.}
    gem.email = "dave@caprica"
    gem.homepage = "http://github.com/futurechimp/enigmamachine"
    gem.authors = ["dave"]
    gem.add_development_dependency "thoughtbot-shoulda", ">= 0"
    gem.add_dependency "dm-core", "=0.10.2"
    gem.add_dependency "eventmachine", "=0.12.10"
<<<<<<< HEAD
    gem.add_dependency "dm-sqlite-adapter", "=1.0.0"
=======
    gem.add_dependency "rack-flash"
    gem.add_dependency "ruby-debug"
    gem.add_dependency "sinatra"
    gem.add_dependency "datamapper", "=0.10.2"
    gem.add_dependency "data_objects", "=0.10.2"
    gem.add_dependency "do_sqlite3", "=0.10.2"
    gem.add_dependency "thin"

>>>>>>> 9afe5cf8
    # gem is a Gem::Specification... see http://www.rubygems.org/read/chapter/20 for additional settings
  end
  Jeweler::GemcutterTasks.new
rescue LoadError
  puts "Jeweler (or a dependency) not available. Install it with: gem install jeweler"
end

require 'rake/testtask'
Rake::TestTask.new(:test) do |test|
  test.libs << 'lib' << 'test'
  test.pattern = 'test/**/test_*.rb'
  test.verbose = true
end

begin
  require 'rcov/rcovtask'
  Rcov::RcovTask.new do |test|
    test.libs << 'test'
    test.pattern = 'test/**/test_*.rb'
    test.verbose = true
  end
rescue LoadError
  task :rcov do
    abort "RCov is not available. In order to run rcov, you must: sudo gem install spicycode-rcov"
  end
end

task :test => :check_dependencies

task :default => :test

require 'rake/rdoctask'
Rake::RDocTask.new do |rdoc|
  version = File.exist?('VERSION') ? File.read('VERSION') : ""

  rdoc.rdoc_dir = 'rdoc'
  rdoc.title = "enigmamachine #{version}"
  rdoc.rdoc_files.include('README*')
  rdoc.rdoc_files.include('lib/**/*.rb')
end
<|MERGE_RESOLUTION|>--- conflicted
+++ resolved
@@ -13,9 +13,7 @@
     gem.add_development_dependency "thoughtbot-shoulda", ">= 0"
     gem.add_dependency "dm-core", "=0.10.2"
     gem.add_dependency "eventmachine", "=0.12.10"
-<<<<<<< HEAD
     gem.add_dependency "dm-sqlite-adapter", "=1.0.0"
-=======
     gem.add_dependency "rack-flash"
     gem.add_dependency "ruby-debug"
     gem.add_dependency "sinatra"
@@ -24,7 +22,6 @@
     gem.add_dependency "do_sqlite3", "=0.10.2"
     gem.add_dependency "thin"
 
->>>>>>> 9afe5cf8
     # gem is a Gem::Specification... see http://www.rubygems.org/read/chapter/20 for additional settings
   end
   Jeweler::GemcutterTasks.new
